--- conflicted
+++ resolved
@@ -34,16 +34,13 @@
 import datetime
 import time
 import urllib
-<<<<<<< HEAD
 try:
     from urllib.parse import urlparse
 except ImportError:
     from urlparse import urlparse
 from bs4 import UnicodeDammit
-=======
 import random
 import string
->>>>>>> 3594bcbd
 
 TIMEOUT = 120
 INVALID_RESPONSE = 'Server did not return a valid JSON response.'
