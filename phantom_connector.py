--- conflicted
+++ resolved
@@ -262,7 +262,6 @@
 
         overwrite = param.get('overwrite', False)
 
-<<<<<<< HEAD
         # Check if at least one of the following parameters have been supplied:
         if not any((name, label, severity, cef_json, cef_types_json, tags, art_json)):
             req_params = 'name, label, severity, cef_json, cef_types_json, tags, artifact_json'
@@ -345,26 +344,6 @@
             return action_result.set_status(phantom.APP_ERROR, 'Failed to update artifact: {}'.format(action_result.get_message()))
 
         return action_result.set_status(phantom.APP_SUCCESS, 'Artifact updated successfully.')
-=======
-        if (phantom.is_fail(ret_val)):
-            self.save_progress("Unable to get artifact, please check the artifact id")
-            return action_result.set_status(phantom.APP_ERROR, 'Failed to get artifact: {}'.format(action_result.get_message()))
-
-        # Get the CEF JSON and update the artifact
-        myData = resp_data['cef']
-        clean_json = self.load_dirty_json(str(cef_json))
-        myData.update(clean_json)
-        myData = dict((k, v) for k, v in myData.iteritems() if v)
-        myJson = {"cef": myData}
-        myCleanJson = self.load_dirty_json(str(myJson))
-
-        ret_val, response, resp_data = self._make_rest_call(endpoint, action_result, data=myCleanJson, method="post")
-
-        if (phantom.is_fail(ret_val)):
-            self.save_progress("Unable to modify artifact")
-            return action_result.set_status(phantom.APP_ERROR, 'Failed to update artifact: {}'.format(action_result.get_message()))
-        return action_result.set_status(phantom.APP_SUCCESS, "Artifact Updated")
->>>>>>> ecaa9e60
 
     def _tag_artifact(self, param):
         action_result = self.add_action_result(ActionResult(dict(param)))
@@ -426,7 +405,6 @@
         limit_search = param.get("limit_search", False)
         container_ids = param.get("container_ids", "current")
         if limit_search:
-<<<<<<< HEAD
             container_ids = list(
                 set([
                     a for a in [
@@ -437,16 +415,6 @@
                     ] if a
                 ])
             )
-=======
-            container_ids = list(set([a for a in
-                [int(z) if isinstance(z, int) or z.isdigit() else None for z in
-                    [self.get_container_id() if y == "current" else y for y in
-                        [x.strip() for x in container_ids.replace(",", " ").split()]
-                    ]
-                ]
-                if a
-            ]))
->>>>>>> ecaa9e60
         action_result.update_param({"container_ids": str(sorted(container_ids)).strip("[]")})
         values = param.get('values', '')
 
