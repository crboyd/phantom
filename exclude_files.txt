docker-compose.yml
exclude_files.txt
<<<<<<< HEAD

.git*
=======
Makefile
.git*
.gitlab-ci.yml
*.py
>>>>>>> b53dbaa0
<|MERGE_RESOLUTION|>--- conflicted
+++ resolved
@@ -1,11 +1,6 @@
 docker-compose.yml
 exclude_files.txt
-<<<<<<< HEAD
-
-.git*
-=======
 Makefile
 .git*
 .gitlab-ci.yml
-*.py
->>>>>>> b53dbaa0
+*.py