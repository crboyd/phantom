--- conflicted
+++ resolved
@@ -5,15 +5,9 @@
     "package_name": "phantom_phantom",
     "publisher": "Phantom",
     "type": "information",
-<<<<<<< HEAD
     "main_module": "phantom_connector.pyc",
     "app_version": "2.1.0",
     "utctime_updated": "2017-04-29T02:30:27.000000Z",
-=======
-    "main_module"    : "phantom_connector.pyc",
-    "app_version": "2.0.18",
-    "utctime_updated": "2017-08-22T23:50:38.000000Z",
->>>>>>> c4ea9a1f
     "product_vendor": "Phantom",
     "product_name": "Phantom",
     "product_version_regex": ".*",
