{
    "appid": "deb82aa9-22cc-4675-9cf1-534b8d006eb7",
    "name": "Phantom",
    "description": "This App exposes various Phantom APIs as actions.",
    "package_name": "phantom_phantom",
    "publisher": "Phantom",
    "type": "information",
    "main_module": "phantom_connector.pyc",
<<<<<<< HEAD
    "app_version": "2.1.3",
    "utctime_updated": "2018-01-27T21:12:56.000000Z",
=======
    "app_version": "2.1.4",
    "utctime_updated": "2018-01-27T21:17:20.000000Z",
>>>>>>> 0cbf8a6a
    "product_vendor": "Phantom",
    "product_name": "Phantom",
    "product_version_regex": ".*",
    "min_phantom_version": "2.0.270",
<<<<<<< HEAD
    "license": "Copyright (c) Phantom Cyber Corporation, 2016-2017",
    "logo": "phantom.png",
=======
    "license": "Copyright (c) Phantom Cyber Corporation, 2016-2018",
    "logo": "logo_phantom.svg",
    "logo_dark": "logo_phantom_dark.svg",
>>>>>>> 0cbf8a6a
    "configuration": {
        "phantom_server": {
            "data_type": "string",
            "order": 0,
            "description": "Phantom IP or Hostname",
            "required": true
        },
        "auth_token": {
            "data_type": "string",
            "order": 1,
            "description": "Phantom Auth token",
            "required": false
        },
        "username": {
            "data_type": "string",
            "order": 2,
            "description": "Username (for HTTP basic auth)",
            "required": false
        },
        "password": {
            "data_type": "password",
            "order": 3,
            "description": "Password (for HTTP basic auth)",
            "required": false
        },
        "verify_certificate": {
            "data_type": "boolean",
            "order": 4,
            "description": "Verify HTTPS certificate",
            "required": false,
            "default": false
        }
    },
    "actions": [
        {
            "action": "test connectivity",
            "description": "Validate the asset configuration for connectivity",
            "type": "test",
            "identifier": "test_asset_connectivity",
            "read_only": true,
            "parameters": {},
            "output": [],
            "versions": "EQ(*)"
        },
        {
            "action": "find artifacts",
            "description": "Find artifacts containing a CEF value",
            "verbose": "",
            "type": "investigate",
            "identifier": "find_artifacts",
            "read_only": true,
            "parameters": {
                "values": {
                    "description": "Find this value in artifacts",
                    "data_type": "string",
                    "order": 0,
                    "required": true,
                    "contains": [
                        "*"
                    ],
                    "primary": true
                },
                "exact_match": {
                    "description": "Exact match",
                    "data_type": "boolean",
                    "order": 1,
                    "required": false,
                    "default": true
                }
            },
            "render": {
                "type": "custom",
                "width": 10,
                "height": 5,
                "view": "phantom_views.find_artifacts",
                "title": "FIND ARTIFACTS"
            },
            "output": [
                {
                    "data_path": "action_result.data.*.id",
                    "data_type": "numeric",
                    "column_name": "Artifact ID",
                    "column_order": 0
                },
                {
                    "data_path": "action_result.data.*.name",
                    "data_type": "string",
                    "column_name": "Artifact Name",
                    "column_order": 1
                },
                {
                    "data_path": "action_result.data.*.matched",
                    "data_type": "string",
                    "column_name": "Matched",
                    "column_order": 3
                },
                {
                    "data_path": "action_result.data.*.found in",
                    "data_type": "string",
                    "column_name": "Found in Field",
                    "column_order": 2
                },
                {
                    "data_path": "action_result.status",
                    "data_type": "string"
                },
                {
                    "data_path": "action_result.message",
                    "data_type": "string"
                },
                {
                    "data_path": "action_result.summary.server",
                    "data_type": "string"
                },
                {
                    "data_path": "action_result.summary.artifacts found",
                    "data_type": "numeric"
                },
                {
                    "data_path": "action_result.parameter.values",
                    "data_type": "string"
                },
                {
                    "data_path": "action_result.parameter.exact_match",
                    "data_type": "boolean"
                },
                {
                    "data_path": "summary.total_objects",
                    "data_type": "numeric"
                },
                {
                    "data_path": "summary.total_objects_successful",
                    "data_type": "numeric"
                }
            ],
            "versions": "EQ(*)"
        },
        {
            "action": "add listitem",
            "description": "Add value to a custom list",
            "verbose": "To add a row containing a single value to a list simply pass the value. However, to pass multiple values in a row, format it like a JSON array (e.g. [\"item1\", \"item2\", \"item3\"])",
            "type": "generic",
            "identifier": "add_listitem",
            "read_only": false,
            "parameters": {
                "list": {
                    "description": "Name or ID of a custom list",
                    "data_type": "string",
                    "order": 0,
                    "required": true
                },
                "new_row": {
                    "description": "New Row (string or JSON list)",
                    "data_type": "string",
                    "order": 1,
                    "required": true,
                    "primary": true,
                    "contains": [
                        "*"
                    ]
                },
                "create": {
                    "description": "Create list if it does not exist",
                    "data_type": "boolean",
                    "order": 2,
                    "required": false,
                    "default": false
                }
            },
            "render": {},
            "output": [
                {
                    "data_path": "action_result.data.*.success",
                    "data_type": "boolean"
                },
                {
                    "data_path": "action_result.status",
                    "data_type": "string"
                },
                {
                    "data_path": "action_result.message",
                    "data_type": "string"
                },
                {
                    "data_path": "action_result.summary.server",
                    "data_type": "string",
                    "contains": [
                        "url"
                    ]
                },
                {
                    "data_path": "action_result.parameter.list",
                    "data_type": "string"
                },
                {
                    "data_path": "action_result.parameter.create",
                    "data_type": "boolean"
                },
                {
                    "data_path": "action_result.parameter.new_row",
                    "data_type": "string"
                },
                {
                    "data_path": "summary.total_objects",
                    "data_type": "numeric"
                },
                {
                    "data_path": "summary.total_objects_successful",
                    "data_type": "numeric"
                },
                {
                    "data_path": "action_result.data.*.failed",
                    "data_type": "boolean"
                }
            ],
            "versions": "EQ(*)"
        },
        {
            "action": "find listitem",
            "description": "Find value in a custom list",
            "verbose": "Row and column coordinates for each matching value can be found in the result summary under \"locations\". The match is case sensitive.",
            "type": "investigate",
            "identifier": "find_listitem",
            "read_only": true,
            "parameters": {
                "list": {
                    "description": "Name or ID of a custom list",
                    "data_type": "string",
                    "order": 0,
                    "required": true
                },
                "column_index": {
                    "description": "Search in column number (0 based)",
                    "data_type": "numeric",
                    "order": 1,
                    "required": false
                },
                "values": {
                    "description": "Value to search for",
                    "data_type": "string",
                    "order": 2,
                    "required": true,
                    "primary": true,
                    "contains": [
                        "*"
                    ]
                },
                "exact_match": {
                    "description": "Exact match",
                    "data_type": "boolean",
                    "order": 3,
                    "required": false
                }
            },
            "render": {
                "type": "custom",
                "width": 10,
                "height": 5,
                "view": "phantom_views.find_listitem",
                "title": "FIND ARTIFACTS"
            },
            "output": [
                {
                    "data_path": "action_result.status",
                    "data_type": "string"
                },
                {
                    "data_path": "action_result.message",
                    "data_type": "string"
                },
                {
                    "data_path": "action_result.summary.server",
                    "data_type": "string",
                    "contains": [
                        "url"
                    ]
                },
                {
                    "data_path": "action_result.summary.found matches",
                    "data_type": "numeric"
                },
                {
                    "data_path": "action_result.summary.locations",
                    "data_type": "numeric"
                },
                {
                    "data_path": "action_result.parameter.list",
                    "data_type": "string"
                },
                {
                    "data_path": "action_result.parameter.values",
                    "data_type": "string"
                },
                {
                    "data_path": "action_result.parameter.column_index",
                    "data_type": "numeric"
                },
                {
                    "data_path": "action_result.parameter.exact_match",
                    "data_type": "boolean"
                },
                {
                    "data_path": "summary.total_objects",
                    "data_type": "numeric"
                },
                {
                    "data_path": "summary.total_objects_successful",
                    "data_type": "numeric"
                }
            ],
            "versions": "EQ(*)"
        },
        {
            "action": "add artifact",
            "description": "Add a value as a new artifact",
            "verbose": "If the <b>container_id</b> parameter is left empty, the artifact will be added to the container the action is running on.<br><br>CEF fields can be added to the artifact in two ways, either by using the <b>cef_name</b> and <b>cef_value</b> parameter or by using the <b>cef_dictionary</b> parameter. If the <b>cef_name</b>, <b>cef_value</b>, and <b>cef_dictionary</b> parameters are all included, the action will add the <b>cef_name</b> field to the <b>cef_dictionary</b>.<br><br>Using the <b>cef_name</b> and <b>cef_value</b> parameter will result in the artifact having one CEF field. When using these parameters the <b>contains</b> parameter will take a string representing the contains for the <b>cef_value</b> parameter.<br><br>The <b>cef_dictionary</b> parameter takes a JSON dictionary with key-value pairs representing CEF key-value pairs.<br><br>The <b>contains</b> parameter also takes a JSON dictionary, with the keys matching the keys of the <b>cef</b> dictionary and the values being lists of possible contains for the CEF field. If a given value in the <b>cef</b> dictionary is not also in the <b>contains</b> dictionary, the action will first check the list of default CEF fields. If not a default CEF field, the action will attempt to identify the appropriate contains value.<br><br>See the <b>REST API Documentation</b> for more information on artifacts, CEF fields, and contains.",
            "type": "generic",
            "identifier": "add_artifact",
            "read_only": false,
            "parameters": {
                "name": {
                    "description": "Name of the new artifact",
                    "data_type": "string",
                    "order": 0,
                    "required": false,
                    "default": "User created artifact"
                },
                "container_id": {
                    "description": "Numeric container ID for the new artifact",
                    "data_type": "numeric",
                    "order": 1,
                    "contains": [
                        "phantom container id"
                    ],
                    "required": false
                },
                "label": {
                    "description": "Artifact label (default: event)",
                    "data_type": "string",
                    "order": 2,
                    "required": false,
                    "default": "event"
                },
                "source_data_identifier": {
                    "description": "Source Data Idenitifier",
                    "data_type": "string",
                    "order": 3,
                    "required": true
                },
                "cef_name": {
                    "description": "CEF Name",
                    "data_type": "string",
                    "order": 4,
                    "required": false,
                    "value_list": [
                        "",
                        "act",
                        "app",
                        "applicationProtocol",
                        "baseEventCount",
                        "bytesIn",
                        "bytesOut",
                        "cat",
                        "cn1",
                        "cn1Label",
                        "cn2",
                        "cn2Label",
                        "cn3",
                        "cn3Label",
                        "cnt",
                        "cs1",
                        "cs1Label",
                        "cs2",
                        "cs2Label",
                        "cs3",
                        "cs3Label",
                        "cs4",
                        "cs4Label",
                        "cs5",
                        "cs5Label",
                        "cs6",
                        "cs6Label",
                        "destinationAddress",
                        "destinationDnsDomain",
                        "destinationHostName",
                        "destinationMacAddress",
                        "destinationNtDomain",
                        "destinationPort",
                        "destinationProcessName",
                        "destinationServiceName",
                        "destinationTranslatedAddress",
                        "destinationTranslatedPort",
                        "destinationUserId",
                        "destinationUserName",
                        "destinationUserPrivileges",
                        "deviceAction",
                        "deviceAddress",
                        "deviceCustomDate1",
                        "deviceCustomDate1Label",
                        "deviceCustomDate2",
                        "deviceCustomDate2Label",
                        "deviceCustomNumber1",
                        "deviceCustomNumber1Label",
                        "deviceCustomNumber2",
                        "deviceCustomNumber2Label",
                        "deviceCustomNumber3",
                        "deviceCustomNumber3Label",
                        "deviceCustomString1",
                        "deviceCustomString1Label",
                        "deviceCustomString2",
                        "deviceCustomString2Label",
                        "deviceCustomString3",
                        "deviceCustomString3Label",
                        "deviceCustomString4",
                        "deviceCustomString4Label",
                        "deviceCustomString5",
                        "deviceCustomString5Label",
                        "deviceCustomString6",
                        "deviceCustomString6Label",
                        "deviceDirection",
                        "deviceDnsDomain",
                        "deviceEventCategory",
                        "deviceExternalId",
                        "deviceFacility",
                        "deviceHostname",
                        "deviceInboundInterface",
                        "deviceMacAddress",
                        "deviceOutboundInterface",
                        "deviceProcessName",
                        "deviceTranslatedAddress",
                        "dhost",
                        "dmac",
                        "dntdom",
                        "dpriv",
                        "dproc",
                        "dpt",
                        "dst",
                        "duid",
                        "duser",
                        "dvc",
                        "dvchost",
                        "end",
                        "endTime",
                        "eventOutcome",
                        "externalId",
                        "fileCreateTime",
                        "fileHash",
                        "fileHashMd5",
                        "fileHashSha1",
                        "fileHashSha256",
                        "fileHashSha512",
                        "fileId",
                        "fileModificationTime",
                        "fileName",
                        "filePath",
                        "filePermission",
                        "fileSize",
                        "fileType",
                        "fname",
                        "fsize",
                        "in",
                        "message",
                        "msg",
                        "oldfileCreateTime",
                        "oldfileHash",
                        "oldfileId",
                        "oldfileModificationTime",
                        "oldfileName",
                        "oldfilePath",
                        "oldfilePermission",
                        "oldfileType",
                        "oldfsize",
                        "out",
                        "outcome",
                        "proto",
                        "receiptTime",
                        "request",
                        "requestClientApplication",
                        "requestCookies",
                        "requestMethod",
                        "requestURL",
                        "rt",
                        "shost",
                        "smac",
                        "sntdom",
                        "sourceAddress",
                        "sourceDnsDomain",
                        "sourceHostName",
                        "sourceMacAddress",
                        "sourceNtDomain",
                        "sourcePort",
                        "sourceServiceName",
                        "sourceTranslatedAddress",
                        "sourceTranslatedPort",
                        "sourceUserId",
                        "sourceUserName",
                        "sourceUserPrivileges",
                        "spriv",
                        "spt",
                        "src",
                        "start",
                        "startTime",
                        "suid",
                        "suser",
                        "transportProtocol"
                    ]
                },
                "cef_value": {
                    "description": "Value",
                    "data_type": "string",
                    "order": 5,
                    "required": false,
                    "primary": true,
                    "contains": [
                        "*"
                    ]
                },
                "cef_dictionary": {
                    "description": "CEF JSON",
                    "data_type": "string",
                    "order": 6,
                    "required": false
                },
                "contains": {
                    "description": "Data type for each CEF field",
                    "data_type": "string",
                    "order": 7,
                    "required": false
                }
            },
            "render": {
                "type": "custom",
                "width": 10,
                "height": 5,
                "view": "phantom_views.add_artifact",
                "title": "ADD ARTIFACT"
            },
            "output": [
                {
                    "data_path": "action_result.data.*.id",
                    "data_type": "numeric"
                },
                {
                    "data_path": "action_result.data.*.success",
                    "data_type": "boolean"
                },
                {
                    "data_path": "action_result.status",
                    "data_type": "string"
                },
                {
                    "data_path": "action_result.message",
                    "data_type": "string"
                },
                {
                    "data_path": "action_result.summary.server",
                    "data_type": "string",
                    "contains": [
                        "url"
                    ]
                },
                {
                    "data_path": "action_result.summary.artifact id",
                    "data_type": "numeric"
                },
                {
                    "data_path": "action_result.parameter.name",
                    "data_type": "string"
                },
                {
                    "data_path": "action_result.parameter.label",
                    "data_type": "string"
                },
                {
                    "data_path": "action_result.parameter.container_id",
                    "data_type": "numeric",
                    "contains": [
                        "phantom container id"
                    ]
                },
                {
                    "data_path": "action_result.parameter.contains",
                    "data_type": "string"
                },
                {
                    "data_path": "action_result.parameter.cef_name",
                    "data_type": "string"
                },
                {
                    "data_path": "action_result.parameter.cef_value",
                    "data_type": "string",
                    "contains": [
                        "*"
                    ]
                },
                {
                    "data_path": "summary.total_objects",
                    "data_type": "numeric"
                },
                {
                    "data_path": "summary.total_objects_successful",
                    "data_type": "numeric"
                },
                {
                    "data_path": "action_result.data.*.failed",
                    "data_type": "boolean"
                },
                {
                    "data_path": "action_result.data.*.existing_artifact_id",
                    "data_type": "numeric"
                },
                {
                    "data_path": "action_result.summary.container id",
                    "data_type": "numeric"
                }
            ],
            "versions": "EQ(*)"
        },
        {
            "action": "deflate item",
            "description": "Deflates an item from the vault",
            "verbose": "Detects if the input vault item is a compressed file and deflates it. Every file found after deflation is then added to the vault. If <b>container_id</b> is specified will add to it's vault, else to the current (the container whose context the action is executed) container. The app supports <b>zip</b>, <b>gzip</b>, <b>bz2</b>, <b>tar</b> and <b>tgz</b> file types.",
            "type": "generic",
            "identifier": "deflate_item",
            "read_only": false,
            "parameters": {
                "vault_id": {
                    "description": "Vault ID",
                    "data_type": "string",
                    "order": 0,
                    "contains": [
                        "vault id"
                    ],
                    "required": true,
                    "primary": true
                },
                "container_id": {
                    "description": "Destination container id",
                    "data_type": "numeric",
                    "order": 1,
                    "contains": [
                        "phantom container id"
                    ],
                    "required": false
                },
                "recursive": {
                    "description": "Extract recursively",
                    "data_type": "boolean",
                    "order": 2,
                    "required": false,
                    "default": false
                }
            },
            "render": {
                "type": "table",
                "width": 10,
                "height": 5,
                "title": "Deflate Item"
            },
            "output": [
                {
                    "data_path": "action_result.data.*.id",
                    "data_type": "numeric"
                },
                {
                    "data_path": "action_result.data.*.aka",
                    "data_type": "string"
                },
                {
                    "data_path": "action_result.data.*.hash",
                    "data_type": "string",
                    "contains": [
                        "sha1"
                    ]
                },
                {
                    "data_path": "action_result.data.*.name",
                    "data_type": "string",
                    "column_name": "Name",
                    "column_order": 0
                },
                {
                    "data_path": "action_result.data.*.vault_id",
                    "data_type": "string",
                    "contains": [
                        "sha1",
                        "vault id"
                    ],
                    "column_name": "Vault ID",
                    "column_order": 1
                },
                {
                    "data_path": "action_result.data.*.path",
                    "data_type": "string"
                },
                {
                    "data_path": "action_result.data.*.size",
                    "data_type": "numeric",
                    "column_name": "Size",
                    "column_order": 2
                },
                {
                    "data_path": "action_result.data.*.user",
                    "data_type": "string"
                },
                {
                    "data_path": "action_result.data.*.contains",
                    "data_type": "string"
                },
                {
                    "data_path": "action_result.data.*.metadata.md5",
                    "data_type": "string",
                    "contains": [
                        "md5"
                    ],
                    "column_name": "Md5",
                    "column_order": 3
                },
                {
                    "data_path": "action_result.data.*.metadata.sha1",
                    "data_type": "string",
                    "contains": [
                        "sha1"
                    ]
                },
                {
                    "data_path": "action_result.data.*.metadata.size",
                    "data_type": "numeric"
                },
                {
                    "data_path": "action_result.data.*.metadata.sha256",
                    "data_type": "string",
                    "contains": [
                        "sha256"
                    ],
                    "column_name": "Sha256",
                    "column_order": 4
                },
                {
                    "data_path": "action_result.data.*.metadata.contains",
                    "data_type": "string"
                },
                {
                    "data_path": "action_result.data.*.container",
                    "data_type": "string"
                },
                {
                    "data_path": "action_result.data.*.create_time",
                    "data_type": "string"
                },
                {
                    "data_path": "action_result.data.*.container_id",
                    "data_type": "numeric",
                    "contains": [
                        "phantom container id"
                    ]
                },
                {
                    "data_path": "action_result.data.*.vault_document",
                    "data_type": "numeric"
                },
                {
                    "data_path": "action_result.status",
                    "data_type": "string"
                },
                {
                    "data_path": "action_result.message",
                    "data_type": "string"
                },
                {
                    "data_path": "action_result.summary.total_vault_items",
                    "data_type": "numeric"
                },
                {
                    "data_path": "action_result.parameter.vault_id",
                    "data_type": "string",
                    "contains": [
                        "sha1",
                        "vault id"
                    ]
                },
                {
                    "data_path": "action_result.parameter.container_id",
                    "data_type": "string",
                    "contains": [
                        "phantom container id"
                    ]
                },
                {
                    "data_path": "action_result.parameter.recursive",
                    "data_type": "boolean"
                },
                {
                    "data_path": "summary.total_objects",
                    "data_type": "numeric"
                },
                {
                    "data_path": "summary.total_objects_successful",
                    "data_type": "numeric"
                }
            ],
            "versions": "EQ(*)"
        },
        {
            "action": "export container",
            "description": "Export local container to the configured Phantom asset",
            "verbose": "This action exports a container (that matches the <b>container_id</b>) from the local Phantom instance to the configured Phantom asset (that the action is executed on).",
            "type": "generic",
            "identifier": "export_container",
            "read_only": false,
            "parameters": {
                "container_id": {
                    "description": "Container ID to copy",
                    "contains": [
                        "phantom container id"
                    ],
                    "order": 0,
                    "data_type": "numeric",
                    "required": true
                }
            },
            "output": [
                {
                    "data_path": "action_result.status",
                    "data_type": "string",
                    "example_values": [
                        "success",
                        "failed"
                    ]
                },
                {
                    "data_path": "action_result.message",
                    "data_type": "string",
                    "example_values": [
                        "Container id: 94, Artifact count: 268"
                    ]
                },
                {
                    "data_path": "action_result.parameter.container_id",
                    "data_type": "string",
                    "example_values": [
                        "3"
                    ],
                    "contains": [
                        "phantom container id"
                    ]
                },
                {
                    "data_path": "action_result.summary.container_id",
                    "data_type": "numeric",
                    "example_values": [
                        94
                    ],
                    "contains": [
                        "phantom container id"
                    ],
                    "column_order": 0,
                    "column_name": "New Container"
                },
                {
                    "data_path": "action_result.summary.artifact_count",
                    "data_type": "numeric",
                    "example_values": [
                        268
                    ]
                },
                {
                    "data_path": "summary.total_objects",
                    "data_type": "numeric",
                    "example_values": [
                        1
                    ]
                },
                {
                    "data_path": "summary.total_objects_successful",
                    "data_type": "numeric",
                    "example_values": [
                        1
                    ]
                }
            ],
            "versions": "EQ(*)"
        },
        {
            "action": "import container",
            "description": "Import a container from an external Phantom instance",
            "verbose": "This action imports a container (that matches the <b>container_id</b>) from the configured Phantom asset (that the action is executed on) into the local Phantom instance.",
            "type": "generic",
            "identifier": "import_container",
            "read_only": false,
            "parameters": {
                "container_id": {
                    "description": "Container ID to copy",
                    "contains": [
                        "phantom container id"
                    ],
                    "order": 0,
                    "data_type": "numeric",
                    "required": true
                }
            },
            "output": [
                {
                    "data_path": "action_result.status",
                    "data_type": "string",
                    "example_values": [
                        "success",
                        "failed"
                    ]
                },
                {
                    "data_path": "action_result.message",
                    "data_type": "string",
                    "example_values": [
                        "Container id: 94, Artifact count: 268"
                    ]
                },
                {
                    "data_path": "action_result.parameter.container_id",
                    "data_type": "string",
                    "example_values": [
                        "3"
                    ],
                    "contains": [
                        "phantom container id"
                    ]
                },
                {
                    "data_path": "action_result.summary.container_id",
                    "data_type": "numeric",
                    "example_values": [
                        94
                    ],
                    "contains": [
                        "phantom container id"
                    ],
                    "column_order": 0,
                    "column_name": "New Container"
                },
                {
                    "data_path": "action_result.summary.artifact_count",
                    "data_type": "numeric",
                    "example_values": [
                        268
                    ]
                },
                {
                    "data_path": "summary.total_objects",
                    "data_type": "numeric",
                    "example_values": [
                        1
                    ]
                },
                {
                    "data_path": "summary.total_objects_successful",
                    "data_type": "numeric",
                    "example_values": [
                        1
                    ]
                }
            ],
            "versions": "EQ(*)",
            "render": {
                "width": 12,
                "title": "Import Container",
                "type": "table",
                "height": 5
            }
        },
        {
            "action": "create container",
            "description": "Create a new container on a Phantom instance",
            "verbose": "This action creates a new container on the Phantom asset that this action is executed on. If you wish to create a new container on the local Phantom instance, create an asset with the <b>phantom_server</b> asset configuration set to 127.0.0.1. The <b>container_json</b> parameter needs to be a JSON string. The <b>container_artifacts</b> is an optional parameter that needs to be a list of artifact objects as a JSON string. The action will fail if the <b>container_json</b> has a label that doesn't exist on the destination Phantom asset.",
            "type": "generic",
            "identifier": "create_container",
            "read_only": false,
            "parameters": {
                "container_json": {
                    "description": "The container JSON object",
                    "order": 0,
                    "data_type": "string",
                    "required": true
                },
                "container_artifacts": {
                    "description": "List of artifact JSON objects",
                    "order": 1,
                    "data_type": "string",
                    "required": false
                }
            },
            "output": [
                {
                    "data_path": "action_result.status",
                    "data_type": "string",
                    "example_values": [
                        "success",
                        "failed"
                    ]
                },
                {
                    "data_path": "action_result.message",
                    "data_type": "string",
                    "example_values": [
                        "Container id: 82, Artifact count: 3"
                    ]
                },
                {
                    "data_path": "action_result.parameter.container_json",
                    "data_type": "string",
                    "example_values": [
                        "{\"severity\": \"medium\", \"label\": \"events\", \"version\": 1, \"asset\": 7, \"status\": \"new\", \"description\": \"New Container from Phantom Helper\", \"tags\": [],  \"data\": {}, \"name\": \"This is a container\"}"
                    ]
                },
                {
                    "data_path": "action_result.parameter.container_artifacts",
                    "data_type": "string",
                    "example_values": [
                        "[{\"name\": \"A human friendly name for artifact (1)\", \"label\": \"event\", \"source_data_identifier\": 1},{\"name\": \"A human friendly name for artifact (2)\", \"label\": \"event\", \"source_data_identifier\": 2},{\"name\": \"A human friendly name for artifact (3)\", \"label\": \"event\", \"source_data_identifier\": 3}]"
                    ]
                },
                {
                    "data_path": "action_result.summary.container_id",
                    "data_type": "numeric",
                    "example_values": [
                        82,
                        77
                    ],
                    "contains": [
                        "phantom container id"
                    ],
                    "column_order": 0,
                    "column_name": "New Container"
                },
                {
                    "data_path": "action_result.summary.artifact_count",
                    "data_type": "numeric",
                    "example_values": [
                        3,
                        5
                    ]
                },
                {
                    "data_path": "action_result.summary.failed_artifact_count",
                    "data_type": "numeric",
                    "example_values": [
                        7
                    ]
                },
                {
                    "data_path": "summary.total_objects",
                    "data_type": "numeric",
                    "example_values": [
                        1
                    ]
                },
                {
                    "data_path": "summary.total_objects_successful",
                    "data_type": "numeric",
                    "example_values": [
                        1
                    ]
                }
            ],
            "versions": "EQ(*)",
            "render": {
                "width": 12,
                "title": "Create Container",
                "type": "table",
                "height": 5
            }
        },
        {
            "action": "get action",
            "description": "Find the results of a presviously run action",
            "verbose": "This action returns the most recent results of an action with the given <b>action_name</b> launched with the given <b>parameters</b> within the given <b>time_limit</b>.<br><br>The action will limit the number of results returned to the value in <b>max_results</b>. By default, the limit is 10.<br><br>The <b>parameters</b> parameter takes a JSON string in the format:<br><br><pre>{<br>    &quot;parameter_name1&quot;: &quot;parameter_value1&quot;<br>    &quot;parameter_name2&quot;: &quot;parameter_value2&quot;<br>    ...<br>}</pre><br>The <b>app</b> parameter takes an app name, and if it is included, the action will only search for action results from that app. Similarly, the <b>asset</b> parameter takes an asset name, and if it is included, the action will only search for action results from that asset.",
            "type": "investigate",
            "identifier": "get_action",
            "read_only": true,
            "parameters": {
                "action_name": {
                    "description": "Action name",
                    "data_type": "string",
                    "order": 0,
                    "required": true,
                    "primary": true
                },
                "parameters": {
                    "description": "JSON string of action parameters",
                    "data_type": "string",
                    "order": 1,
                    "required": false
                },
                "app": {
                    "description": "App name",
                    "data_type": "string",
                    "order": 2,
                    "required": false
                },
                "asset": {
                    "description": "Asset name",
                    "data_type": "string",
                    "order": 3,
                    "required": false
                },
                "time_limit": {
                    "description": "Number of hours to search back",
                    "data_type": "numeric",
                    "order": 4,
                    "required": false
                },
                "max_results": {
                    "description": "Maximum number of action results to return",
                    "data_type": "numeric",
                    "order": 5,
                    "required": false
                }
            },
            "output": [
                {
                    "data_path": "action_result.status",
                    "data_type": "string",
                    "example_values": [
                        "success"
                    ]
                },
                {
                    "data_path": "action_result.data.*.status",
                    "data_type": "string",
                    "example_values": [
                        "success"
                    ]
                },
                {
                    "data_path": "action_result.data.*.end_time",
                    "data_type": "string",
                    "example_values": [
                        "2017-11-06T20:30:27.991000Z"
                    ]
                },
                {
                    "data_path": "action_result.data.*.action_run",
                    "data_type": "numeric",
                    "example_values": [
                        2724
                    ]
                },
                {
                    "data_path": "action_result.data.*.extra_data",
                    "data_type": "string"
                },
                {
                    "data_path": "action_result.data.*.container",
                    "data_type": "numeric",
                    "example_values": [
                        1154
                    ]
                },
                {
                    "data_path": "action_result.data.*.app_name",
                    "data_type": "string",
                    "example_values": [
                        "Arbor APS"
                    ]
                },
                {
                    "data_path": "action_result.data.*.start_time",
                    "data_type": "string",
                    "example_values": [
                        "2017-11-06T20:30:04.879000Z"
                    ]
                },
                {
                    "data_path": "action_result.data.*.effective_user",
                    "data_type": "string"
                },
                {
                    "data_path": "action_result.data.*.playbook_run",
                    "data_type": "numeric",
                    "example_values": [
                        1056
                    ]
                },
                {
                    "data_path": "action_result.data.*.version",
                    "data_type": "numeric",
                    "example_values": [
                        1
                    ]
                },
                {
                    "data_path": "action_result.data.*.id",
                    "data_type": "numeric",
                    "example_values": [
                        2761
                    ]
                },
                {
                    "data_path": "action_result.data.*.result_data.*.status",
                    "data_type": "string",
                    "example_values": [
                        "success"
                    ]
                },
                {
                    "data_path": "action_result.data.*.result_data.*.data",
                    "data_type": "numeric"
                },
                {
                    "data_path": "action_result.data.*.result_data.*.message",
                    "data_type": "string",
                    "example_values": [
                        "IP blacklisted successfully"
                    ]
                },
                {
                    "data_path": "action_result.data.*.result_data.*.parameter",
                    "data_type": "string"
                },
                {
                    "data_path": "action_result.data.*.result_data.*.parameter.context.guid",
                    "data_type": "string",
                    "example_values": [
                        "293d0369-4801-417d-a1af-a73cf1200d3d"
                    ]
                },
                {
                    "data_path": "action_result.data.*.result_data.*.parameter.context.artifact_id",
                    "data_type": "numeric",
                    "example_values": [
                        0
                    ]
                },
                {
                    "data_path": "action_result.data.*.result_data.*.parameter.context.parent_action_run",
                    "data_type": "string"
                },
                {
                    "data_path": "action_result.data.*.result_data.*.summary",
                    "data_type": "string"
                },
                {
                    "data_path": "action_result.data.*.action",
                    "data_type": "string",
                    "example_values": [
                        "blacklist ip"
                    ]
                },
                {
                    "data_path": "action_result.data.*.result_summary.total_objects",
                    "data_type": "numeric",
                    "example_values": [
                        1
                    ]
                },
                {
                    "data_path": "action_result.data.*.result_summary.total_objects_successful",
                    "data_type": "numeric",
                    "example_values": [
                        1
                    ]
                },
                {
                    "data_path": "action_result.data.*.message",
                    "data_type": "string",
                    "example_values": [
                        "Successfully blacklisted IP"
                    ]
                },
                {
                    "data_path": "action_result.data.*.app_version",
                    "data_type": "string",
                    "example_values": [
                        "1.0.0"
                    ]
                },
                {
                    "data_path": "action_result.data.*.exception_occured",
                    "data_type": "boolean",
                    "example_values": [
                        true,
                        false
                    ]
                },
                {
                    "data_path": "action_result.data.*.app",
                    "data_type": "numeric",
                    "example_values": [
                        121
                    ]
                },
                {
                    "data_path": "action_result.data.*.asset",
                    "data_type": "numeric",
                    "example_values": [
                        137
                    ]
                },
                {
                    "data_path": "action_result.message",
                    "data_type": "string",
                    "example_values": [
                        "Action run id: 2761"
                    ]
                },
                {
                    "data_path": "action_result.parameter.app",
                    "data_type": "string",
                    "example_values": [
                        "Arbor APS"
                    ]
                },
                {
                    "data_path": "action_result.parameter.asset",
                    "data_type": "string",
                    "example_values": [
                        "arboraps"
                    ]
                },
                {
                    "data_path": "action_result.parameter.parameters",
                    "data_type": "string",
                    "example_values": [
                        "{\"ip\": \"1.8.9.0\"}"
                    ]
                },
                {
                    "data_path": "action_result.parameter.action_name",
                    "data_type": "string",
                    "example_values": [
                        "blacklist ip"
                    ]
                },
                {
                    "data_path": "action_result.parameter.time_limit",
                    "data_type": "numeric",
                    "example_values": [
                        "24"
                    ]
                },
                {
                    "data_path": "action_result.parameter.max_results",
                    "data_type": "numeric",
                    "example_values": [
                        "5"
                    ]
                },
                {
                    "data_path": "action_result.summary.action_run_id",
                    "data_type": "numeric",
                    "example_values": [
                        2761
                    ]
                },
                {
                    "data_path": "summary.total_objects",
                    "data_type": "numeric",
                    "example_values": [
                        1
                    ]
                },
                {
                    "data_path": "summary.total_objects_successful",
                    "data_type": "numeric",
                    "example_values": [
                        1
                    ]
                }
            ],
            "versions": "EQ(*)",
            "render": {
                "type": "json"
            }
        }
    ]
}<|MERGE_RESOLUTION|>--- conflicted
+++ resolved
@@ -6,25 +6,15 @@
     "publisher": "Phantom",
     "type": "information",
     "main_module": "phantom_connector.pyc",
-<<<<<<< HEAD
-    "app_version": "2.1.3",
-    "utctime_updated": "2018-01-27T21:12:56.000000Z",
-=======
     "app_version": "2.1.4",
     "utctime_updated": "2018-01-27T21:17:20.000000Z",
->>>>>>> 0cbf8a6a
     "product_vendor": "Phantom",
     "product_name": "Phantom",
     "product_version_regex": ".*",
     "min_phantom_version": "2.0.270",
-<<<<<<< HEAD
-    "license": "Copyright (c) Phantom Cyber Corporation, 2016-2017",
-    "logo": "phantom.png",
-=======
     "license": "Copyright (c) Phantom Cyber Corporation, 2016-2018",
     "logo": "logo_phantom.svg",
     "logo_dark": "logo_phantom_dark.svg",
->>>>>>> 0cbf8a6a
     "configuration": {
         "phantom_server": {
             "data_type": "string",
